--- conflicted
+++ resolved
@@ -78,21 +78,12 @@
 		}
 		key := strings.ToLower(string(parts[0]))
 		if key == "host" {
-<<<<<<< HEAD
-			host, _, err := net.SplitHostPort(value)
-			if err != nil {
-				sh.host = value
-			} else {
-				sh.host = host
-			}
-=======
 			rawHost := strings.ToLower(string(bytes.TrimSpace(parts[1])))
 			dest, err := ParseHost(rawHost, net.Port(80))
 			if err != nil {
 				return nil, err
 			}
 			sh.host = dest.Address.String()
->>>>>>> 7e37d141
 		}
 	}
 
